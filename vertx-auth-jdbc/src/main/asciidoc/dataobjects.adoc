--- conflicted
+++ resolved
@@ -13,46 +13,16 @@
 |===
 ^|Name | Type ^| Description
 |[[authenticationQuery]]`@authenticationQuery`|`String`|+++
-<<<<<<< HEAD
-<<<<<<< HEAD
-Set the authentication query to use. Use this if you want to override the default authentication query.
-+++
-<<<<<<< HEAD
-=======
-|[[config]]`@config`|`Json object`|+++
-The configuration of the JDBC client: refer to the Vert.x JDBC Client configuration.
-+++
-|[[datasourceName]]`@datasourceName`|`String`|+++
-Set the data source name to use, only use in shared mode.
-+++
-|[[shared]]`@shared`|`Boolean`|+++
-Set whether the JDBC client is shared or non shared.
-=======
-Set the authentication query to use. Use this if you want to override the
- default authentication query.
->>>>>>> Added back the class JDBCAuth to be backward compatible. Note that the whole class is marked as deprecated to encourage people to switch to JDBCAuthencation / JDBCAuthorization
-+++
->>>>>>> updated code based on comments from Paulo:
-=======
 Set the authentication query to use. Use this if you want to override the
  default authentication query.
 +++
->>>>>>> fcdd0ead
 |===
 
 [[JDBCAuthorizationOptions]]
 == JDBCAuthorizationOptions
 
 ++++
-<<<<<<< HEAD
-<<<<<<< HEAD
  Options configuring JDBC authentication.
-=======
- Options configuring JDBC authorization
->>>>>>> updated code based on comments from Paulo:
-=======
- Options configuring JDBC authorization
->>>>>>> fcdd0ead
 ++++
 '''
 
@@ -60,29 +30,10 @@
 [frame="topbot"]
 |===
 ^|Name | Type ^| Description
-<<<<<<< HEAD
-<<<<<<< HEAD
-<<<<<<< HEAD
-|[[permissionsQuery]]`@permissionsQuery`|`String`|+++
-Set the permissions query to use. Use this if you want to override the default permissions query.
-+++
-=======
-|[[datasourceName]]`@datasourceName`|`String`|+++
-Set the data source name to use, only use in shared mode.
-+++
-=======
->>>>>>> Added back the class JDBCAuth to be backward compatible. Note that the whole class is marked as deprecated to encourage people to switch to JDBCAuthencation / JDBCAuthorization
 |[[permissionsQuery]]`@permissionsQuery`|`String`|+++
 Set the permissions query to use. Use this if you want to override the
  default permissions query.
 +++
->>>>>>> updated code based on comments from Paulo:
-=======
-|[[permissionsQuery]]`@permissionsQuery`|`String`|+++
-Set the permissions query to use. Use this if you want to override the
- default permissions query.
-+++
->>>>>>> fcdd0ead
 |[[rolesQuery]]`@rolesQuery`|`String`|+++
 Set the roles query to use. Use this if you want to override the default
  roles query.
