--- conflicted
+++ resolved
@@ -180,8 +180,20 @@
  * `ldap-system-username`:: TODO
  * `ldap-system-password`:: TODO
  *
-<<<<<<< HEAD
- * == The JWT implementation
+ * === Using another Shiro Realm
+ *
+ * It's also possible to create an auth provider instance using a pre-created Apache Shiro Realm object.
+ *
+ * This is done as follows:
+ *
+ * [source,java]
+ * ----
+ * {@link examples.Examples#example4}
+ * ----
+ *
+ * The implementation currently assumes that user/password based authentication is used.
+ *
+ * == The JWT auth provider
  *
  * This component contains an out of the box a JWT implementation.
  *
@@ -211,7 +223,7 @@
  *
  * [source,java]
  * ----
- * {@link examples.Examples#example5}
+ * {@link examples.Examples#example6}
  * ----
  *
  * A typical flow of JWT usage is that in your application you have one end point that issues tokens, this end point
@@ -220,7 +232,7 @@
  *
  * [source,java]
  * ----
- * {@link examples.Examples#example6}
+ * {@link examples.Examples#example7}
  * ----
  *
  * === The JWT keystore file
@@ -244,20 +256,6 @@
  *
  * When no keystore is provided the implementation falls back in unsecure mode and signatures will not be verified, this
  * is useful for the cases where the payload if signed and or encrypted by external means.
-=======
- * === Using another Shiro Realm
- *
- * It's also possible to create an auth provider instance using a pre-created Apache Shiro Realm object.
- *
- * This is done as follows:
- *
- * [source,java]
- * ----
- * {@link examples.Examples#example4}
- * ----
- *
- * The implementation currently assumes that user/password based authentication is used.
->>>>>>> 6953d9db
  *
  * == Creating your own auth implementation
  *
