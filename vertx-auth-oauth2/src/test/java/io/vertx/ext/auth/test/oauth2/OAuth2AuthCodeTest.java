package io.vertx.ext.auth.test.oauth2;

import io.vertx.core.Future;
import io.vertx.core.Promise;
import io.vertx.core.http.HttpMethod;
import io.vertx.core.http.HttpServer;
import io.vertx.core.json.JsonObject;
import io.vertx.ext.auth.User;
import io.vertx.ext.auth.oauth2.OAuth2Auth;
import io.vertx.ext.auth.oauth2.OAuth2ClientOptions;
import io.vertx.ext.auth.oauth2.OAuth2FlowType;
import io.vertx.test.core.VertxTestBase;
import org.junit.Test;

import java.io.UnsupportedEncodingException;
import java.net.URLEncoder;
import java.util.concurrent.CountDownLatch;

import static io.vertx.ext.auth.oauth2.impl.OAuth2API.queryToJSON;

public class OAuth2AuthCodeTest extends VertxTestBase {

  private static final JsonObject fixture = new JsonObject(
    "{" +
      "  \"access_token\": \"4adc339e0\"," +
      "  \"refresh_token\": \"ec1a59d298\"," +
      "  \"token_type\": \"bearer\"," +
      "  \"expires_in\": 7200" +
      "}");

  private static final JsonObject tokenConfig = new JsonObject()
    .put("code", "code")
    .put("redirect_uri", "http://callback.com");

  private static final JsonObject oauthConfig = new JsonObject()
    .put("code", "code")
    .put("redirect_uri", "http://callback.com")
    .put("grant_type", "authorization_code")
    .put("client_id", "client-id");

  private static final JsonObject authorizeConfig = new JsonObject()
    .put("redirect_uri", "http://localhost:3000/callback")
    .put("scope", "user")
    .put("state", "02afe928b");


  protected OAuth2Auth oauth2;
  private HttpServer server;
  private JsonObject config;
  private int connectionCounter;

  @Override
  public void setUp() throws Exception {
    super.setUp();
    oauth2 = OAuth2Auth.create(vertx, new OAuth2ClientOptions()
      .setFlow(OAuth2FlowType.AUTH_CODE)
      .setClientID("client-id")
      .setClientSecret("client-secret")
      .setSite("http://localhost:8080"));

    final CountDownLatch latch = new CountDownLatch(1);

    server = vertx.createHttpServer()
      .connectionHandler(c -> connectionCounter++)
      .requestHandler(req -> {
        if (req.method() == HttpMethod.POST && "/oauth/token".equals(req.path())) {
          req.setExpectMultipart(true).bodyHandler(buffer -> {
            try {
              assertEquals(config, queryToJSON(buffer.toString()));
            } catch (UnsupportedEncodingException e) {
              fail(e);
            }
            req.response().putHeader("Content-Type", "application/json").end(fixture.encode());
          });
        } else {
          req.response().setStatusCode(400).end();
        }
      })
      .listen(8080, ready -> {
        if (ready.failed()) {
          throw new RuntimeException(ready.cause());
        }
        // ready
        latch.countDown();
      });

    connectionCounter = 0;
    latch.await();
  }

  @Override
  public void tearDown() throws Exception {
    server.close();
    super.tearDown();
  }

  @Test
  public void generateAuthorizeURL() throws Exception {
    String expected = "http://localhost:8080/oauth/authorize?redirect_uri=" + URLEncoder.encode("http://localhost:3000/callback", "UTF-8") + "&scope=user&state=02afe928b&response_type=code&client_id=client-id";
    assertEquals(expected, oauth2.authorizeURL(authorizeConfig));
  }

  @Test
  public void getToken() {
    config = oauthConfig;
    oauth2.authenticate(tokenConfig, res -> {
      if (res.failed()) {
        fail(res.cause().getMessage());
      } else {
        User token = res.result();
        assertNotNull(token);
        assertNotNull(token.principal());
        testComplete();
      }
    });
    await();
  }

  @Test
  public void testConnectionReuse() {
    auth()
      .compose(x -> auth())
      .compose(x -> auth())
      .compose(x -> auth())
      .setHandler(r -> {
        if (r.failed()) {
          fail(r.cause());
        } else {
          assertEquals(1, connectionCounter);
          testComplete();
        }
      });
    await();
  }

  Future<Void> auth() {
    config = oauthConfig;
<<<<<<< HEAD
    Promise<User> fut = Promise.promise();
    oauth2.authenticate(tokenConfig, fut);
    return fut.future().mapEmpty();
=======
    Promise<User> promise = Promise.promise();
    oauth2.authenticate(tokenConfig, promise);
    return promise.future().mapEmpty();
>>>>>>> a6f56bf7
  }
}<|MERGE_RESOLUTION|>--- conflicted
+++ resolved
@@ -135,14 +135,8 @@
 
   Future<Void> auth() {
     config = oauthConfig;
-<<<<<<< HEAD
-    Promise<User> fut = Promise.promise();
-    oauth2.authenticate(tokenConfig, fut);
-    return fut.future().mapEmpty();
-=======
     Promise<User> promise = Promise.promise();
     oauth2.authenticate(tokenConfig, promise);
     return promise.future().mapEmpty();
->>>>>>> a6f56bf7
   }
 }