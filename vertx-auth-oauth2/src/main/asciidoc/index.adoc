--- conflicted
+++ resolved
@@ -1,11 +1,7 @@
 == The OAuth2 auth provider
 
-<<<<<<< HEAD
-This component contains an out of the box OAuth2 (and to some extent OpenID Connect) relying party implementation. To use this project, add the following
-=======
-This component contains an out of the box OAuth2 Relying Party implementation. To use this project, add the following
->>>>>>> fe3ebf33
-dependency to the _dependencies_ section of your build descriptor:
+This component contains an out of the box OAuth2 (and to some extent OpenID Connect) relying party implementation.
+To use this project, add the following dependency to the _dependencies_ section of your build descriptor:
 
 * Maven (in your `pom.xml`):
 
