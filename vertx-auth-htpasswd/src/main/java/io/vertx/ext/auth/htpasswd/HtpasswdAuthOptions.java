package io.vertx.ext.auth.htpasswd;

import io.vertx.codegen.annotations.DataObject;
import io.vertx.codegen.annotations.VertxGen;
import io.vertx.core.Vertx;
import io.vertx.core.json.JsonObject;
import io.vertx.ext.auth.AuthOptions;
import io.vertx.ext.auth.AuthProvider;

/**
 * Options configuring htpasswd authentication.
 *
 * @author Neven Radovanović
 */
@DataObject(generateConverter = true)
public class HtpasswdAuthOptions implements AuthOptions {

  private String htpasswdFile;
  private boolean enabledPlainText;

  public HtpasswdAuthOptions() {
<<<<<<< HEAD
    htpasswdFile = ".htpasswd";
    enabledPlainText = false;
=======
    htpasswdFile = "htpasswd";
    String os = System.getProperty("os.name").toLowerCase();
    enabledPlainTextPwd = os.startsWith("windows") || os.startsWith("netware");
    usersAuthorizedForEverything = false;
  }

  public HtpasswdAuthOptions(JsonObject json) {
    this();
    HtpasswdAuthOptionsConverter.fromJson(json, this);
>>>>>>> 9d563d6c
  }

  public HtpasswdAuthOptions(HtpasswdAuthOptions that) {
    this();
    this.usersAuthorizedForEverything = that.usersAuthorizedForEverything;
    this.htpasswdFile = that.htpasswdFile;
    this.enabledPlainText = that.enabledPlainText;
  }

  public HtpasswdAuthOptions setEnablePlainText(boolean enabledPlainText) {
    this.enabledPlainText = enabledPlainText;
    return this;
  }

  public boolean isEnablePlainText() {
    return enabledPlainText;
  }

  public String getHtpasswdFile() {
    return htpasswdFile;
  }

  public HtpasswdAuthOptions setHtpasswdFile(String htpasswdFile) {
    this.htpasswdFile = htpasswdFile;
    return this;
  }

  @Override
  public AuthOptions clone() {
    return new HtpasswdAuthOptions(this);
  }

  @Override
  public AuthProvider createProvider(Vertx vertx) {
    return HtpasswdAuth.create(vertx, this);
  }
<<<<<<< HEAD
=======

  public boolean areUsersAuthorizedForEverything() {
    return usersAuthorizedForEverything;
  }

  public HtpasswdAuthOptions setUsersAuthorizedForEverything(boolean usersAuthorizedForEverything) {
    this.usersAuthorizedForEverything = usersAuthorizedForEverything;
    return this;
  }

  public JsonObject toJson() {
    final JsonObject json = new JsonObject();
    HtpasswdAuthOptionsConverter.toJson(this, json);
    return json;
  }
>>>>>>> 9d563d6c
}<|MERGE_RESOLUTION|>--- conflicted
+++ resolved
@@ -19,20 +19,13 @@
   private boolean enabledPlainText;
 
   public HtpasswdAuthOptions() {
-<<<<<<< HEAD
     htpasswdFile = ".htpasswd";
     enabledPlainText = false;
-=======
-    htpasswdFile = "htpasswd";
-    String os = System.getProperty("os.name").toLowerCase();
-    enabledPlainTextPwd = os.startsWith("windows") || os.startsWith("netware");
-    usersAuthorizedForEverything = false;
   }
 
   public HtpasswdAuthOptions(JsonObject json) {
     this();
     HtpasswdAuthOptionsConverter.fromJson(json, this);
->>>>>>> 9d563d6c
   }
 
   public HtpasswdAuthOptions(HtpasswdAuthOptions that) {
@@ -69,22 +62,10 @@
   public AuthProvider createProvider(Vertx vertx) {
     return HtpasswdAuth.create(vertx, this);
   }
-<<<<<<< HEAD
-=======
-
-  public boolean areUsersAuthorizedForEverything() {
-    return usersAuthorizedForEverything;
-  }
-
-  public HtpasswdAuthOptions setUsersAuthorizedForEverything(boolean usersAuthorizedForEverything) {
-    this.usersAuthorizedForEverything = usersAuthorizedForEverything;
-    return this;
-  }
 
   public JsonObject toJson() {
     final JsonObject json = new JsonObject();
     HtpasswdAuthOptionsConverter.toJson(this, json);
     return json;
   }
->>>>>>> 9d563d6c
 }